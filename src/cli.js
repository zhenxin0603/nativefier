--- conflicted
+++ resolved
@@ -2,46 +2,9 @@
 
 import path from 'path';
 import program from 'commander';
-import main from './main'
+import buildApp from './buildApp';
 const packageJson = require(path.join('..', 'package'));
 
-<<<<<<< HEAD
-function main(program) {
-    async.waterfall([
-        callback => {
-            optionsFactory(
-                program.appName,
-                program.targetUrl,
-                program.platform,
-                program.arch,
-                program.electronVersion,
-                program.outDir,
-                program.overwrite,
-                program.conceal,
-                program.icon,
-                program.counter,
-                program.width,
-                program.height,
-                program.showMenuBar,
-                program.userAgent,
-                program.honest,
-                callback);
-        },
-
-        (options, callback) => {
-            buildApp(options, callback);
-        }
-    ], (error, appPath) => {
-        if (error) {
-            console.error(error);
-            return;
-        }
-        console.log(`App built to ${appPath}`);
-    });
-}
-
-=======
->>>>>>> 9c19c144
 if (require.main === module) {
     program
         .version(packageJson.version)
@@ -69,5 +32,11 @@
         program.help();
     }
 
-    main(program);
+    buildApp(program, (error, appPath) => {
+        if (error) {
+            console.error(error);
+            return;
+        }
+        console.log(`App built to ${appPath}`);
+    });
 }