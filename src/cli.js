#! /usr/bin/env node

import path from 'path';
import program from 'commander';
import async from 'async';

import optionsFactory from './options';
import buildApp from './buildApp';

const packageJson = require(path.join('..', 'package'));

function main(program) {
    async.waterfall([
        callback => {
            optionsFactory(
                program.appName,
                program.targetUrl,
                program.platform,
                program.arch,
                program.electronVersion,
                program.outDir,
                program.overwrite,
                program.conceal,
                program.icon,
                program.counter,
                program.width,
                program.height,
                program.showMenuBar,
                program.userAgent,
                program.honest,
                callback);
        },

        (options, callback) => {
            buildApp(options, callback);
        }
    ], (error, appPath) => {
        if (error) {
            console.error(error);
            return;
        }
        console.log(`App built to ${appPath}`);
    });
}

if (require.main === module) {
    program
        .version(packageJson.version)
        .arguments('<targetUrl> [dest]')
        .action(function(targetUrl, appDir) {
            program.targetUrl = targetUrl;
            program.outDir = appDir;
        })
        .option('-n, --app-name <value>', 'app name')
        .option('-p, --platform <value>', '\'linux\', \'win32\', or \'darwin\'')
        .option('-a, --arch <value>', '\'ia32\' or \'x64\'')
        .option('-e, --electron-version <value>', 'electron version to package, without the \'v\', see https://github.com/atom/electron/releases')
        .option('-o, --overwrite', 'if output directory for a platform already exists, replaces it rather than skipping it, defaults to false')
        .option('-c, --conceal', 'packages the source code within your app into an archive, defaults to false, see http://electron.atom.io/docs/v0.36.0/tutorial/application-packaging/')
        .option('--counter', 'if the target app should use a persistant counter badge in the dock (OSX only), defaults to false')
        .option('-i, --icon <value>', 'the icon file to use as the icon for the app (should be a .icns file on OSX)')
<<<<<<< HEAD
        .option('-w, --width <value>', 'set window width, defaults to 1280px', parseInt)
        .option('-h, --height <value>', 'set window height, defaults to 800px', parseInt)
        .option('-m, --show-menu-bar', 'set menu bar visible, defaults to false')
=======
        .option('--width <value>', 'set window width, defaults to 1280px', parseInt)
        .option('--height <value>', 'set window height, defaults to 800px', parseInt)
>>>>>>> c85696f2
        .option('-u, --user-agent <value>', 'set the user agent string for the app')
        .option('--honest', 'prevent the nativefied app from changing the user agent string to masquerade as a regular chrome browser')
        .parse(process.argv);

    if (!process.argv.slice(2).length) {
        program.help();
    }

    main(program);
}<|MERGE_RESOLUTION|>--- conflicted
+++ resolved
@@ -59,14 +59,9 @@
         .option('-c, --conceal', 'packages the source code within your app into an archive, defaults to false, see http://electron.atom.io/docs/v0.36.0/tutorial/application-packaging/')
         .option('--counter', 'if the target app should use a persistant counter badge in the dock (OSX only), defaults to false')
         .option('-i, --icon <value>', 'the icon file to use as the icon for the app (should be a .icns file on OSX)')
-<<<<<<< HEAD
-        .option('-w, --width <value>', 'set window width, defaults to 1280px', parseInt)
-        .option('-h, --height <value>', 'set window height, defaults to 800px', parseInt)
-        .option('-m, --show-menu-bar', 'set menu bar visible, defaults to false')
-=======
         .option('--width <value>', 'set window width, defaults to 1280px', parseInt)
         .option('--height <value>', 'set window height, defaults to 800px', parseInt)
->>>>>>> c85696f2
+        .option('-m, --show-menu-bar', 'set menu bar visible, defaults to false')
         .option('-u, --user-agent <value>', 'set the user agent string for the app')
         .option('--honest', 'prevent the nativefied app from changing the user agent string to masquerade as a regular chrome browser')
         .parse(process.argv);
