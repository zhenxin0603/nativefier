import os from 'os';
import path from 'path';
import _ from 'lodash';
import async from 'async';
import sanitizeFilename from 'sanitize-filename';

import inferIcon from './../infer/inferIcon';
import inferTitle from './../infer/inferTitle';
import inferOs from './../infer/inferOs';
import normalizeUrl from './normalizeUrl';
import packageJson from './../../package.json';

const {inferPlatform, inferArch} = inferOs;

const PLACEHOLDER_APP_DIR = path.join(__dirname, '../../', 'app');
const ELECTRON_VERSION = '0.36.4';
const DEFAULT_APP_NAME = 'APP';

/**
 * @callback optionsCallback
 * @param error
 * @param options augmented options
 */

/**
 * Extracts only desired keys from inpOptions and augments it with defaults
 * @param inpOptions
 * @param {optionsCallback} callback
 */
function optionsFactory(inpOptions, callback) {

    const options = {
        dir: PLACEHOLDER_APP_DIR,
        name: inpOptions.name,
        targetUrl: normalizeUrl(inpOptions.targetUrl),
        platform: inpOptions.platform || inferPlatform(),
        arch: inpOptions.arch || inferArch(),
        version: inpOptions.electronVersion || ELECTRON_VERSION,
        nativefierVersion: packageJson.version,
        out: inpOptions.out || process.cwd(),
        overwrite: inpOptions.overwrite || false,
        asar: inpOptions.conceal || false,
        icon: inpOptions.icon,
        counter: inpOptions.counter || false,
        width: inpOptions.width || 1280,
        height: inpOptions.height || 800,
        showMenuBar: inpOptions.showMenuBar || false,
        userAgent: inpOptions.userAgent || getFakeUserAgent(),
        insecure: inpOptions.insecure || false,
<<<<<<< HEAD
        flashPluginDir: inpOptions.flash || null
=======
        disableWebSecurity: inpOptions.disableWebSecurity || false
>>>>>>> a6d9de4e
    };

    if (inpOptions.honest) {
        options.userAgent = null;
    }

    async.waterfall([
        callback => {
            if (options.icon) {
                callback();
                return;
            }
            inferIcon(options.targetUrl, (error, pngPath) => {
                if (error) {
                    console.warn('Cannot automatically retrieve the app icon:', error);
                } else {
                    options.icon = pngPath;
                }
                callback();
            });
        },
        callback => {
            // length also checks if its the commanderJS function or a string
            if (options.name && options.name.length > 0) {
                callback();
                return;
            }

            inferTitle(options.targetUrl, function(error, pageTitle) {
                if (error) {
                    console.warn(`Unable to automatically determine app name, falling back to '${DEFAULT_APP_NAME}'`);
                    options.name = DEFAULT_APP_NAME;
                } else {
                    options.name = pageTitle;
                }
                if (options.platform === 'linux') {
                    // spaces will cause problems with Ubuntu when pinned to the dock
                    options.name = _.kebabCase(options.name);
                }
                callback();
            });
        }
    ], error => {
        callback(error, sanitizeOptions(options));
    });
}

function sanitizeOptions(options) {
    options.name = sanitizeFilename(options.name);

    return options;
}

function getFakeUserAgent() {
    let userAgent;
    switch (os.platform()) {
        case 'darwin':
            userAgent = 'Mozilla/5.0 (Macintosh; Intel Mac OS X 10_10_1) AppleWebKit/537.36 (KHTML, like Gecko) Chrome/41.0.2227.1 Safari/537.36';
            break;
        case 'win32':
            userAgent = 'Mozilla/5.0 (Windows NT 6.1) AppleWebKit/537.36 (KHTML, like Gecko) Chrome/41.0.2228.0 Safari/537.36';
            break;
        case 'linux':
            userAgent = 'Mozilla/5.0 (X11; Linux x86_64) AppleWebKit/537.36 (KHTML, like Gecko) Chrome/41.0.2227.0 Safari/537.36';
            break;
        default:
            break;
    }
    return userAgent;
}

export default optionsFactory;<|MERGE_RESOLUTION|>--- conflicted
+++ resolved
@@ -47,11 +47,8 @@
         showMenuBar: inpOptions.showMenuBar || false,
         userAgent: inpOptions.userAgent || getFakeUserAgent(),
         insecure: inpOptions.insecure || false,
-<<<<<<< HEAD
+        disableWebSecurity: inpOptions.disableWebSecurity || false,
         flashPluginDir: inpOptions.flash || null
-=======
-        disableWebSecurity: inpOptions.disableWebSecurity || false
->>>>>>> a6d9de4e
     };
 
     if (inpOptions.honest) {
