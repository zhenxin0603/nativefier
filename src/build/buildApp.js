--- conflicted
+++ resolved
@@ -106,13 +106,9 @@
         insecure: options.insecure,
         flashPluginDir: options.flashPluginDir,
         fullScreen: options.fullScreen,
-<<<<<<< HEAD
         hideWindowFrame: options.hideWindowFrame,
-        maximize: options.maximize
-=======
         maximize: options.maximize,
         disableContextMenu: options.disableContextMenu
->>>>>>> 810d282e
     };
 }
 
